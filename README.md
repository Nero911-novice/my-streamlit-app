--- conflicted
+++ resolved
@@ -38,10 +38,4 @@
 cd my-streamlit-app
 pip install -r requirements.txt
 streamlit run streamlit_app.py
-```
-
-<<<<<<< HEAD
-После запуска откройте приложение по адресу `http://localhost:8501`.
-=======
-Приложение запустится в браузере по адресу, указанному Streamlit (обычно `localhost:8501`).
->>>>>>> 126f79ac
+```